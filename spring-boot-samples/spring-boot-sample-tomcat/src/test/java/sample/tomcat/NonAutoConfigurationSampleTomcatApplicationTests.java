/*
 * Copyright 2012-2018 the original author or authors.
 *
 * Licensed under the Apache License, Version 2.0 (the "License");
 * you may not use this file except in compliance with the License.
 * You may obtain a copy of the License at
 *
 *      http://www.apache.org/licenses/LICENSE-2.0
 *
 * Unless required by applicable law or agreed to in writing, software
 * distributed under the License is distributed on an "AS IS" BASIS,
 * WITHOUT WARRANTIES OR CONDITIONS OF ANY KIND, either express or implied.
 * See the License for the specific language governing permissions and
 * limitations under the License.
 */

package sample.tomcat;

import org.junit.Test;
import org.junit.runner.RunWith;
import sample.tomcat.service.HelloWorldService;
import sample.tomcat.web.SampleController;

import org.springframework.beans.factory.annotation.Autowired;
import org.springframework.boot.SpringApplication;
import org.springframework.boot.autoconfigure.context.PropertyPlaceholderAutoConfiguration;
import org.springframework.boot.autoconfigure.http.HttpMessageConvertersAutoConfiguration;
import org.springframework.boot.autoconfigure.web.servlet.DispatcherServletAutoConfiguration;
import org.springframework.boot.autoconfigure.web.servlet.ServletWebServerFactoryAutoConfiguration;
import org.springframework.boot.autoconfigure.web.servlet.WebMvcAutoConfiguration;
import org.springframework.boot.test.context.SpringBootTest;
import org.springframework.boot.test.context.SpringBootTest.WebEnvironment;
import org.springframework.boot.test.web.client.TestRestTemplate;
import org.springframework.context.annotation.ComponentScan;
import org.springframework.context.annotation.Configuration;
import org.springframework.context.annotation.Import;
import org.springframework.http.HttpStatus;
import org.springframework.http.ResponseEntity;
import org.springframework.test.context.junit4.SpringRunner;

import static org.assertj.core.api.Assertions.assertThat;

/**
 * Basic integration tests for demo application.
 *
 * @author Dave Syer
 */
@RunWith(SpringRunner.class)
@SpringBootTest(webEnvironment = WebEnvironment.RANDOM_PORT)
public class NonAutoConfigurationSampleTomcatApplicationTests {

	@Autowired
	private TestRestTemplate restTemplate;

	@Test
	public void testHome() throws Exception {
		ResponseEntity<String> entity = this.restTemplate.getForEntity("/", String.class);
		assertThat(entity.getStatusCode()).isEqualTo(HttpStatus.OK);
		assertThat(entity.getBody()).isEqualTo("Hello World");
	}

	@Configuration
	@Import({ ServletWebServerFactoryAutoConfiguration.class,
			DispatcherServletAutoConfiguration.class, WebMvcAutoConfiguration.class,
			HttpMessageConvertersAutoConfiguration.class,
			PropertyPlaceholderAutoConfiguration.class })
	@ComponentScan(basePackageClasses = { SampleController.class,
			HelloWorldService.class })
	public static class NonAutoConfigurationSampleTomcatApplication {

		public static void main(String[] args) {
			SpringApplication.run(SampleTomcatApplication.class, args);
		}

	}

<<<<<<< HEAD
	@Test
	public void testHome() {
		ResponseEntity<String> entity = this.restTemplate.getForEntity("/", String.class);
		assertThat(entity.getStatusCode()).isEqualTo(HttpStatus.OK);
		assertThat(entity.getBody()).isEqualTo("Hello World");
	}

=======
>>>>>>> e69296d7
}<|MERGE_RESOLUTION|>--- conflicted
+++ resolved
@@ -74,14 +74,4 @@
 
 	}
 
-<<<<<<< HEAD
-	@Test
-	public void testHome() {
-		ResponseEntity<String> entity = this.restTemplate.getForEntity("/", String.class);
-		assertThat(entity.getStatusCode()).isEqualTo(HttpStatus.OK);
-		assertThat(entity.getBody()).isEqualTo("Hello World");
-	}
-
-=======
->>>>>>> e69296d7
 }